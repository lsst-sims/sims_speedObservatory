--- conflicted
+++ resolved
@@ -251,21 +251,10 @@
             self.good_nights = np.in1d(self.sky.info['night'], self.down_nights, invert=True)
 
         # Check if sun is up
-<<<<<<< HEAD
         self.obs.date = mjd - doff
         self.sun.compute(self.obs)
         if (self.sun.alt > self.sun_limit) | (self.mjd2night(mjd) in self.down_nights):
             good = np.where((self.sky.info['mjds'] > mjd) & (self.sky.info['sunAlts'] <= self.sun_limit) &
-=======
-        #sunMoon = self.sky.returnSunMoon(mjd)
-        # Switch to using ephem in case there are problems with the pre-computed.
-        self.obs.date = mjd - doff
-        self.sun.compute(self.obs)
-        sunMoon={}
-        sunMoon['sunAlt'] = self.sun.alt
-        if (sunMoon['sunAlt'] > self.sun_limit) | (self.mjd2night(mjd) in self.down_nights):
-            good = np.where((self.sky.info['mjds'] >= mjd) & (self.sky.info['sunAlts'] <= self.sun_limit) &
->>>>>>> 9f40d902
                             (self.good_nights))[0]
             if np.size(good) == 0:
                 # hack to advance if we are at the end of the mjd list I think
